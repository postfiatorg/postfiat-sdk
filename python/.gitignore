# Generated protobuf Python files
postfiat/v3/*_pb2.py
postfiat/v3/*_pb2_grpc.py

# Generated Python types from protobuf
postfiat/types/enums.py
postfiat/exceptions.py
postfiat/models/envelope_enums.py
postfiat/models/common_enums.py
postfiat/models/generated.py
postfiat/services/generated.py
postfiat/api/generated_routes.py
postfiat/managers/
postfiat/services/
postfiat/clients/
postfiat/integrations/

# Generated tests from protobuf
tests/generated/

# A2A generated Python files
a2a/v1/*_pb2.py
a2a/v1/*_pb2_grpc.py

<<<<<<< HEAD
/docs
=======
# Generated documentation
docs/
>>>>>>> e22e4ee6
<|MERGE_RESOLUTION|>--- conflicted
+++ resolved
@@ -22,9 +22,5 @@
 a2a/v1/*_pb2.py
 a2a/v1/*_pb2_grpc.py
 
-<<<<<<< HEAD
-/docs
-=======
 # Generated documentation
-docs/
->>>>>>> e22e4ee6
+docs/