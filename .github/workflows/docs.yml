--- conflicted
+++ resolved
@@ -55,11 +55,7 @@
         uses: actions/setup-go@v5
         with:
           go-version: '1.21'
-<<<<<<< HEAD
           cache: false
-
-=======
->>>>>>> aa8b9101
       - name: Install protoc-gen-doc
         run: |
           go install github.com/pseudomuto/protoc-gen-doc/cmd/protoc-gen-doc@latest
@@ -81,12 +77,7 @@
   deploy:
     needs: build
     runs-on: ubuntu-latest
-<<<<<<< HEAD
     if: github.ref == 'refs/heads/main' && (github.event_name != 'workflow_dispatch' || github.event.inputs.deploy_to_pages == 'true')
-=======
-    if: github.ref == 'refs/heads/main'
-    # Permissions are now in the build job, but it's safe to keep them here for clarity
->>>>>>> aa8b9101
     permissions:
       pages: write
       id-token: write
